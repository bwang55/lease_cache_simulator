--- conflicted
+++ resolved
@@ -1,12 +1,10 @@
-<<<<<<< HEAD
-=======
 use clap::{Arg, Command};
 use rand::Rng;
->>>>>>> eb2a267b
 use std::collections::HashMap;
 use std::fs::{File, OpenOptions};
 use std::io;
 use std::io::Write;
+use std::process::Command;
 
 use rand::Rng;
 use crate::cache::{Cache, CacheBlock};
@@ -92,186 +90,6 @@
     }
 }
 
-<<<<<<< HEAD
-=======
-#[derive(Debug, Clone, Copy)]
-struct CacheBlock {
-    _size: u64,
-    address: u64,
-    tag: u64,
-    set_index: u64,
-    block_offset: u64,
-    remaining_lease: u64,
-    tenancy: u64,
-}
-
-impl CacheBlock {
-    fn new() -> CacheBlock {
-        CacheBlock {
-            _size: 0,
-            address: 0,
-            tag: 0,
-            set_index: 0,
-            block_offset: 0,
-            remaining_lease: 0,
-            tenancy: 0,
-        }
-    }
-
-    fn print(&self) {
-        println!(
-            "address: {:b}, tag: {:b}, set_index: {:b}, block_offset: {:b}, remaining_lease: {}, tenancy: {}",
-            self.address,
-            self.tag,
-            self.set_index,
-            self.block_offset,
-            self.remaining_lease,
-            self.tenancy
-        );
-    }
-}
-
-struct CacheSet {
-    block_num: u64,
-    blocks: Vec<CacheBlock>,
-    forced_eviction: u64,
-}
-
-impl CacheSet {
-    fn new(size: u64) -> CacheSet {
-        CacheSet {
-            block_num: size,
-            blocks: Vec::new(),
-            forced_eviction: 0,
-        }
-    }
-
-    fn push_to_set(&mut self, block: CacheBlock) {
-        //if cacheBlock is in the cache, refresh it
-        for item in &mut self.blocks {
-            if item.tag == block.tag {
-                item.remaining_lease = block.remaining_lease;
-                return;
-            }
-        }
-        //if cache is full, evict
-        if self.blocks.len() == self.block_num as usize {
-            self.random_evict();
-            self.blocks.push(block);
-        } else {
-            self.blocks.push(block);
-        }
-    }
-
-    fn random_evict(&mut self) -> CacheBlock {
-        let mut rng = rand::thread_rng();
-        let index = rng.gen_range(0..self.blocks.len());
-        self.forced_eviction += 1;
-        self.blocks.remove(index)
-    }
-
-    fn update(&mut self) {
-        let mut index = 0;
-        while index < self.blocks.len() {
-            let remaining_lease = self.blocks[index].remaining_lease;
-            if remaining_lease <= 1 {
-                self.blocks.remove(index);
-            } else {
-                self.blocks[index].remaining_lease -= 1;
-                self.blocks[index].tenancy += 1;
-                index += 1;
-            }
-        }
-    }
-}
-
-struct Cache {
-    size: u64,
-    sets: Vec<CacheSet>,
-    step: u64,
-    forced_eviction_counter: u64,
-}
-
-impl Cache {
-    fn new(size: u64, associativity: u64) -> Cache {
-        let mut sets: Vec<CacheSet> = Vec::new();
-        for _ in 0..associativity {
-            sets.push(CacheSet::new(size / associativity));
-        }
-        Cache {
-            size,
-            sets,
-            step: 0,
-            forced_eviction_counter: 0,
-        }
-    }
-
-    fn update(&mut self, block: CacheBlock) {
-        //update all cache blocks
-        for set in &mut self.sets {
-            set.update();
-        }
-        let set_index = block.set_index as usize;
-        self.sets[set_index].push_to_set(block);
-        self.step += 1;
-        self.forced_eviction_counter += self.sets[set_index].forced_eviction;
-    }
-
-    fn print(&self, output_file: &str) -> io::Result<()> {
-        let mut file = OpenOptions::new()
-            .create(true)
-            .append(true)
-            .open(output_file)?;
-
-        writeln!(file, "The cache status:")?;
-        writeln!(file, "******************************")?;
-
-        // Calculate the total number of cache blocks in every set
-        let mut total = 0;
-        for set in &self.sets {
-            total += set.blocks.len();
-        }
-
-        // Write the current step, total number of cache blocks, and the total number of forced eviction to the file
-        writeln!(
-            file,
-            "step: {}, physical cache size: {}, num of forced eviction: {}",
-            self.step, total, self.forced_eviction_counter
-        )?;
-
-        for set in &self.sets {
-            writeln!(file, "------------------------------")?;
-            for block in &set.blocks {
-                writeln!(
-                    file,
-                    "address: {:b}, tag: {:b}, set_index: {:b}, block_offset: {:b}, remaining_lease: {}, tenancy: {}",
-                    block.address,
-                    block.tag,
-                    block.set_index,
-                    block.block_offset,
-                    block.remaining_lease,
-                    block.tenancy
-                )?;
-            }
-        }
-
-        for _ in 0..2 {
-            writeln!(file)?;
-        }
-
-        Ok(())
-    }
-
-    fn run_trace(&mut self, trace: Trace, table: &LeaseTable, offset: u64, set: u64) {
-        for item in trace.accesses {
-            let block = pack_to_cache_block(&item, offset, set, table)
-                .expect("Error in pack_to_cache_block");
-            self.update(block);
-            self.print("./test.txt").expect("TODO: panic message");
-        }
-    }
-}
->>>>>>> eb2a267b
 
 fn pack_to_cache_block(
     input: &TraceItem,
@@ -351,7 +169,6 @@
 
     let test_cache = Cache::new(4, 2);
 
-<<<<<<< HEAD
     // test_cache.run_trace(test_trace, &test_table, 2, 1);
     run_trace(test_cache, test_trace, &test_table, 2, 1);
 
@@ -366,7 +183,4 @@
     // test_cache.print();
     // test_cache.update(test3.unwrap());
     // test_cache.print();
-=======
-    test_cache.run_trace(test_trace, &test_table, 2, 1);
->>>>>>> eb2a267b
 }